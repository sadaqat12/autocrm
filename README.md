# AutoCRM

A modern, full-stack customer support and ticket management system built with React, TypeScript, and Supabase.

## Features

- 🏢 **Multi-tenant Support**: Manage multiple organizations with isolated data and users
- 👥 **Role-based Access Control**: 
  - System roles: Admin, Agent, User
  - Organization roles: Owner, Admin, Member
- 🎫 **Advanced Ticket Management**:
  - Priority levels (Low, Medium, High)
  - Categories (Bug, Feature Request, Support, Billing, Other)
  - Status tracking (Open, In Progress, Resolved, Closed)
  - Custom tags support
- 💬 **Rich Communication**:
  - Public and internal message threading
  - System notifications
  - File attachments
- 📊 **Audit Logging**: Track all changes and activities within tickets

## Tech Stack

- **Frontend**:
  - React 18
  - TypeScript
  - Tailwind CSS
  - HeadlessUI Components
  - React Router
  - Vite (Build Tool)

- **Backend**:
  - Supabase (Backend as a Service)
  - PostgreSQL Database
  - Row Level Security
  - Real-time subscriptions

## Prerequisites

- Node.js (v18 or higher)
- npm or yarn
- Supabase account and project

## Setup

1. **Clone the repository**
   ```bash
   git clone https://github.com/sadaqat12/autocrm
   cd autocrm
   ```

2. **Install dependencies**
   ```bash
   npm install
   ```

3. **Environment Setup**
   Create a `.env.local` file in the root directory:
   ```
   VITE_SUPABASE_URL=your_supabase_project_url
   VITE_SUPABASE_ANON_KEY=your_supabase_anon_key
   ```

4. **Database Setup**
   - Run the schema migrations:
     ```bash
     # Import schema.sql into your Supabase project
     ```
   - (Optional) Seed the database with test data:
     ```bash
     # Import seeds/seed_data.json
     ```

5. **Start Development Server**
   ```bash
   npm run dev
   ```

## Project Structure

```
autocrm/
├── src/
│   ├── components/     # Reusable React components
│   ├── pages/         # Page components
│   ├── lib/           # Utilities and helpers
│   └── types/         # TypeScript type definitions
├── migrations/        # Database migrations
├── seeds/            # Seed data
├── public/           # Static assets
└── currentschema/    # Current database schema
```

## Available Scripts

- `npm run dev` - Start development server
- `npm run build` - Build for production
- `npm run lint` - Run ESLint
- `npm run preview` - Preview production build

## Database Schema

Key tables:
- `organizations` - Organization management
- `profiles` - User profiles and system roles
- `organization_users` - Organization membership and roles
- `tickets` - Support tickets
- `ticket_messages` - Message threading
- `ticket_attachments` - File attachments
- `audit_log` - Change tracking

## Contributing

1. Fork the repository
2. Create a feature branch
3. Commit your changes
4. Push to the branch
5. Open a Pull Request

<<<<<<< HEAD
## License

MIT License

Copyright (c) 2024 AutoCRM

Permission is hereby granted, free of charge, to any person obtaining a copy
of this software and associated documentation files (the "Software"), to deal
in the Software without restriction, including without limitation the rights
to use, copy, modify, merge, publish, distribute, sublicense, and/or sell
copies of the Software, and to permit persons to whom the Software is
furnished to do so, subject to the following conditions:

The above copyright notice and this permission notice shall be included in all
copies or substantial portions of the Software.

THE SOFTWARE IS PROVIDED "AS IS", WITHOUT WARRANTY OF ANY KIND, EXPRESS OR
IMPLIED, INCLUDING BUT NOT LIMITED TO THE WARRANTIES OF MERCHANTABILITY,
FITNESS FOR A PARTICULAR PURPOSE AND NONINFRINGEMENT. IN NO EVENT SHALL THE
AUTHORS OR COPYRIGHT HOLDERS BE LIABLE FOR ANY CLAIM, DAMAGES OR OTHER
LIABILITY, WHETHER IN AN ACTION OF CONTRACT, TORT OR OTHERWISE, ARISING FROM,
OUT OF OR IN CONNECTION WITH THE SOFTWARE OR THE USE OR OTHER DEALINGS IN THE
SOFTWARE.
=======
>>>>>>> ee379f2f
<|MERGE_RESOLUTION|>--- conflicted
+++ resolved
@@ -117,8 +117,7 @@
 4. Push to the branch
 5. Open a Pull Request
 
-<<<<<<< HEAD
-## License
+
 
 MIT License
 
@@ -140,6 +139,4 @@
 AUTHORS OR COPYRIGHT HOLDERS BE LIABLE FOR ANY CLAIM, DAMAGES OR OTHER
 LIABILITY, WHETHER IN AN ACTION OF CONTRACT, TORT OR OTHERWISE, ARISING FROM,
 OUT OF OR IN CONNECTION WITH THE SOFTWARE OR THE USE OR OTHER DEALINGS IN THE
-SOFTWARE.
-=======
->>>>>>> ee379f2f
+SOFTWARE.